import path from 'path';
import convict from 'convict';
import { UserSettings } from 'n8n-core';
import { jsonParse } from 'n8n-workflow';

convict.addFormat({
	name: 'nodes-list',
	// @ts-ignore
	validate(values: string[], { env }: { env: string }): void {
		try {
			if (!Array.isArray(values)) {
				throw new Error();
			}

			for (const value of values) {
				if (typeof value !== 'string') {
					throw new Error();
				}
			}
		} catch (error) {
			throw new TypeError(`${env} is not a valid Array of strings.`);
		}
	},
	coerce(rawValue: string): string[] {
		return jsonParse(rawValue, { errorMessage: 'nodes-list needs to be valid JSON' });
	},
});

export const schema = {
	database: {
		type: {
			doc: 'Type of database to use',
			format: ['sqlite', 'mariadb', 'mysqldb', 'postgresdb'] as const,
			default: 'sqlite',
			env: 'DB_TYPE',
		},
		tablePrefix: {
			doc: 'Prefix for table names',
			format: '*',
			default: '',
			env: 'DB_TABLE_PREFIX',
		},
		logging: {
			enabled: {
				doc: 'Typeorm logging enabled flag.',
				format: Boolean,
				default: false,
				env: 'DB_LOGGING_ENABLED',
			},
			options: {
				doc: 'Logging level options, default is "error". Possible values: query,error,schema,warn,info,log. To enable all logging, specify "all"',
				format: String,
				default: 'error',
				env: 'DB_LOGGING_OPTIONS',
			},
			maxQueryExecutionTime: {
				doc: 'Maximum number of milliseconds query should be executed before logger logs a warning. Set 0 to disable long running query warning',
				format: Number,
				default: 0, // 0 disables the slow-query log
				env: 'DB_LOGGING_MAX_EXECUTION_TIME',
			},
		},
		postgresdb: {
			database: {
				doc: 'PostgresDB Database',
				format: String,
				default: 'n8n',
				env: 'DB_POSTGRESDB_DATABASE',
			},
			host: {
				doc: 'PostgresDB Host',
				format: String,
				default: 'localhost',
				env: 'DB_POSTGRESDB_HOST',
			},
			password: {
				doc: 'PostgresDB Password',
				format: String,
				default: '',
				env: 'DB_POSTGRESDB_PASSWORD',
			},
			port: {
				doc: 'PostgresDB Port',
				format: Number,
				default: 5432,
				env: 'DB_POSTGRESDB_PORT',
			},
			user: {
				doc: 'PostgresDB User',
				format: String,
				default: 'root',
				env: 'DB_POSTGRESDB_USER',
			},
			schema: {
				doc: 'PostgresDB Schema',
				format: String,
				default: 'public',
				env: 'DB_POSTGRESDB_SCHEMA',
			},

			ssl: {
				ca: {
					doc: 'SSL certificate authority',
					format: String,
					default: '',
					env: 'DB_POSTGRESDB_SSL_CA',
				},
				cert: {
					doc: 'SSL certificate',
					format: String,
					default: '',
					env: 'DB_POSTGRESDB_SSL_CERT',
				},
				key: {
					doc: 'SSL key',
					format: String,
					default: '',
					env: 'DB_POSTGRESDB_SSL_KEY',
				},
				rejectUnauthorized: {
					doc: 'If unauthorized SSL connections should be rejected',
					format: 'Boolean',
					default: true,
					env: 'DB_POSTGRESDB_SSL_REJECT_UNAUTHORIZED',
				},
			},
		},
		mysqldb: {
			database: {
				doc: '[DEPRECATED] MySQL Database',
				format: String,
				default: 'n8n',
				env: 'DB_MYSQLDB_DATABASE',
			},
			host: {
				doc: 'MySQL Host',
				format: String,
				default: 'localhost',
				env: 'DB_MYSQLDB_HOST',
			},
			password: {
				doc: 'MySQL Password',
				format: String,
				default: '',
				env: 'DB_MYSQLDB_PASSWORD',
			},
			port: {
				doc: 'MySQL Port',
				format: Number,
				default: 3306,
				env: 'DB_MYSQLDB_PORT',
			},
			user: {
				doc: 'MySQL User',
				format: String,
				default: 'root',
				env: 'DB_MYSQLDB_USER',
			},
		},
		sqlite: {
			database: {
				doc: 'SQLite Database file name',
				format: String,
				default: 'database.sqlite',
				env: 'DB_SQLITE_DATABASE',
			},
			enableWAL: {
				doc: 'Enable SQLite WAL mode',
				format: Boolean,
				default: false,
				env: 'DB_SQLITE_ENABLE_WAL',
			},
			executeVacuumOnStartup: {
				doc: 'Runs VACUUM operation on startup to rebuild the database. Reduces filesize and optimizes indexes. WARNING: This is a long running blocking operation. Will increase start-up time.',
				format: Boolean,
				default: false,
				env: 'DB_SQLITE_VACUUM_ON_STARTUP',
			},
		},
	},

	credentials: {
		overwrite: {
			data: {
				// Allows to set default values for credentials which
				// get automatically prefilled and the user does not get
				// displayed and can not change.
				// Format: { CREDENTIAL_NAME: { PARAMETER: VALUE }}
				doc: 'Overwrites for credentials',
				format: '*',
				default: '{}',
				env: 'CREDENTIALS_OVERWRITE_DATA',
			},
			endpoint: {
				doc: 'Fetch credentials from API',
				format: String,
				default: '',
				env: 'CREDENTIALS_OVERWRITE_ENDPOINT',
			},
		},
		defaultName: {
			doc: 'Default name for credentials',
			format: String,
			default: 'My credentials',
			env: 'CREDENTIALS_DEFAULT_NAME',
		},
	},

	workflows: {
		defaultName: {
			doc: 'Default name for workflow',
			format: String,
			default: 'My workflow',
			env: 'WORKFLOWS_DEFAULT_NAME',
		},
		onboardingFlowDisabled: {
			doc: 'Show onboarding flow in new workflow',
			format: 'Boolean',
			default: false,
			env: 'N8N_ONBOARDING_FLOW_DISABLED',
		},
		callerPolicyDefaultOption: {
			doc: 'Default option for which workflows may call the current workflow',
			format: ['any', 'none', 'workflowsFromAList', 'workflowsFromSameOwner'] as const,
			default: 'workflowsFromSameOwner',
			env: 'N8N_WORKFLOW_CALLER_POLICY_DEFAULT_OPTION',
		},
	},

	executions: {
		// By default workflows get always executed in the main process.
		// TODO: remove this and all usage of `executions.process` when `own` mode is deleted
		process: {
			doc: 'In what process workflows should be executed.',
			format: ['main', 'own'] as const,
			default: 'main',
			env: 'EXECUTIONS_PROCESS',
		},

		mode: {
			doc: 'If it should run executions directly or via queue',
			format: ['regular', 'queue'] as const,
			default: 'regular',
			env: 'EXECUTIONS_MODE',
		},

		// A Workflow times out and gets canceled after this time (seconds).
		// If the workflow is executed in the main process a soft timeout
		// is executed (takes effect after the current node finishes).
		// If a workflow is running in its own process is a soft timeout
		// tried first, before killing the process after waiting for an
		// additional fifth of the given timeout duration.
		//
		// To deactivate timeout set it to -1
		//
		// Timeout is currently not activated by default which will change
		// in a future version.
		timeout: {
			doc: 'Max run time (seconds) before stopping the workflow execution',
			format: Number,
			default: -1,
			env: 'EXECUTIONS_TIMEOUT',
		},
		maxTimeout: {
			doc: 'Max execution time (seconds) that can be set for a workflow individually',
			format: Number,
			default: 3600,
			env: 'EXECUTIONS_TIMEOUT_MAX',
		},

		// If a workflow executes all the data gets saved by default. This
		// could be a problem when a workflow gets executed a lot and processes
		// a lot of data. To not exceed the database's capacity it is possible to
		// prune the database regularly or to not save the execution at all.
		// Depending on if the execution did succeed or error a different
		// save behaviour can be set.
		saveDataOnError: {
			doc: 'What workflow execution data to save on error',
			format: ['all', 'none'] as const,
			default: 'all',
			env: 'EXECUTIONS_DATA_SAVE_ON_ERROR',
		},
		saveDataOnSuccess: {
			doc: 'What workflow execution data to save on success',
			format: ['all', 'none'] as const,
			default: 'all',
			env: 'EXECUTIONS_DATA_SAVE_ON_SUCCESS',
		},
		saveExecutionProgress: {
			doc: 'Whether or not to save progress for each node executed',
			format: 'Boolean',
			default: false,
			env: 'EXECUTIONS_DATA_SAVE_ON_PROGRESS',
		},

		// If the executions of workflows which got started via the editor
		// should be saved. By default they will not be saved as this runs
		// are normally only for testing and debugging. This setting can
		// also be overwritten on a per workflow basis in the workflow settings
		// in the editor.
		saveDataManualExecutions: {
			doc: 'Save data of executions when started manually via editor',
			format: 'Boolean',
			default: true,
			env: 'EXECUTIONS_DATA_SAVE_MANUAL_EXECUTIONS',
		},

		// To not exceed the database's capacity and keep its size moderate
		// the execution data gets pruned regularly (default: 1 hour interval).
		// All saved execution data older than the max age will be deleted.
		// Pruning is currently not activated by default, which will change in
		// a future version.
		pruneData: {
			doc: 'Delete data of past executions on a rolling basis',
			format: 'Boolean',
			default: true,
			env: 'EXECUTIONS_DATA_PRUNE',
		},
		pruneDataMaxAge: {
			doc: 'How old (hours) the execution data has to be to get deleted',
			format: Number,
			default: 336,
			env: 'EXECUTIONS_DATA_MAX_AGE',
		},

		// Additional pruning option to delete executions if total count exceeds the configured max.
		// Deletes the oldest entries first
		// Set to 0 for No limit
		pruneDataMaxCount: {
			doc: 'Maximum number of executions to keep in DB. 0 = no limit',
			format: Number,
			default: 10000,
			env: 'EXECUTIONS_DATA_PRUNE_MAX_COUNT',
		},
	},

	queue: {
		health: {
			active: {
				doc: 'If health checks should be enabled',
				format: 'Boolean',
				default: false,
				env: 'QUEUE_HEALTH_CHECK_ACTIVE',
			},
			port: {
				doc: 'Port to serve health check on if activated',
				format: Number,
				default: 5678,
				env: 'QUEUE_HEALTH_CHECK_PORT',
			},
		},
		bull: {
			prefix: {
				doc: 'Prefix for all bull queue keys',
				format: String,
				default: 'bull',
				env: 'QUEUE_BULL_PREFIX',
			},
			redis: {
				db: {
					doc: 'Redis DB',
					format: Number,
					default: 0,
					env: 'QUEUE_BULL_REDIS_DB',
				},
				host: {
					doc: 'Redis Host',
					format: String,
					default: 'localhost',
					env: 'QUEUE_BULL_REDIS_HOST',
				},
				password: {
					doc: 'Redis Password',
					format: String,
					default: '',
					env: 'QUEUE_BULL_REDIS_PASSWORD',
				},
				port: {
					doc: 'Redis Port',
					format: Number,
					default: 6379,
					env: 'QUEUE_BULL_REDIS_PORT',
				},
				timeoutThreshold: {
					doc: 'Redis timeout threshold',
					format: Number,
					default: 10000,
					env: 'QUEUE_BULL_REDIS_TIMEOUT_THRESHOLD',
				},
				username: {
					doc: 'Redis Username (needs Redis >= 6)',
					format: String,
					default: '',
					env: 'QUEUE_BULL_REDIS_USERNAME',
				},
				clusterNodes: {
					doc: 'Redis Cluster startup nodes (comma separated list of host:port pairs)',
					format: String,
					default: '',
					env: 'QUEUE_BULL_REDIS_CLUSTER_NODES',
				},
				tls: {
					format: 'Boolean',
					default: false,
					env: 'QUEUE_BULL_REDIS_TLS',
					doc: 'Enable TLS on Redis connections. Default: false',
				},
			},
			queueRecoveryInterval: {
				doc: 'If > 0 enables an active polling to the queue that can recover for Redis crashes. Given in seconds; 0 is disabled. May increase Redis traffic significantly.',
				format: Number,
				default: 60,
				env: 'QUEUE_RECOVERY_INTERVAL',
			},
			gracefulShutdownTimeout: {
				doc: 'How long should n8n wait for running executions before exiting worker process',
				format: Number,
				default: 30,
				env: 'QUEUE_WORKER_TIMEOUT',
			},
		},
	},

	generic: {
		// The timezone to use. Is important for nodes like "Cron" which start the
		// workflow automatically at a specified time. This setting can also be
		// overwritten on a per workflow basis in the workflow settings in the
		// editor.
		timezone: {
			doc: 'The timezone to use',
			format: '*',
			default: 'America/New_York',
			env: 'GENERIC_TIMEZONE',
		},

		instanceType: {
			doc: 'Type of n8n instance',
			format: ['main', 'webhook', 'worker'] as const,
			default: 'main',
		},
	},

	// How n8n can be reached (Editor & REST-API)
	path: {
		format: String,
		default: '/',
		arg: 'path',
		env: 'N8N_PATH',
		doc: 'Path n8n is deployed to',
	},
	host: {
		format: String,
		default: 'localhost',
		arg: 'host',
		env: 'N8N_HOST',
		doc: 'Host name n8n can be reached',
	},
	port: {
		format: Number,
		default: 5678,
		arg: 'port',
		env: 'N8N_PORT',
		doc: 'HTTP port n8n can be reached',
	},
	listen_address: {
		format: String,
		default: '0.0.0.0',
		env: 'N8N_LISTEN_ADDRESS',
		doc: 'IP address n8n should listen on',
	},
	protocol: {
		format: ['http', 'https'] as const,
		default: 'http',
		env: 'N8N_PROTOCOL',
		doc: 'HTTP Protocol via which n8n can be reached',
	},
	ssl_key: {
		format: String,
		default: '',
		env: 'N8N_SSL_KEY',
		doc: 'SSL Key for HTTPS Protocol',
	},
	ssl_cert: {
		format: String,
		default: '',
		env: 'N8N_SSL_CERT',
		doc: 'SSL Cert for HTTPS Protocol',
	},
	editorBaseUrl: {
		format: String,
		default: '',
		env: 'N8N_EDITOR_BASE_URL',
		doc: 'Public URL where the editor is accessible. Also used for emails sent from n8n.',
	},

	security: {
		restrictFileAccessTo: {
			doc: 'If set only files in that directories can be accessed. Multiple directories can be separated by semicolon (";").',
			format: String,
			default: '',
			env: 'N8N_RESTRICT_FILE_ACCESS_TO',
		},
		blockFileAccessToN8nFiles: {
			doc: 'If set to true it will block access to all files in the ".n8n" directory and user defined config files.',
			format: Boolean,
			default: true,
			env: 'N8N_BLOCK_FILE_ACCESS_TO_N8N_FILES',
		},
		audit: {
			daysAbandonedWorkflow: {
				doc: 'Days for a workflow to be considered abandoned if not executed',
				format: Number,
				default: 90,
				env: 'N8N_SECURITY_AUDIT_DAYS_ABANDONED_WORKFLOW',
			},
		},
		excludeEndpoints: {
			doc: 'Additional endpoints to exclude auth checks. Multiple endpoints can be separated by colon (":")',
			format: String,
			default: '',
			env: 'N8N_AUTH_EXCLUDE_ENDPOINTS',
		},
	},

	endpoints: {
		payloadSizeMax: {
			format: Number,
			default: 16,
			env: 'N8N_PAYLOAD_SIZE_MAX',
			doc: 'Maximum payload size in MB.',
		},
		metrics: {
			enable: {
				format: 'Boolean',
				default: false,
				env: 'N8N_METRICS',
				doc: 'Enable /metrics endpoint. Default: false',
			},
			prefix: {
				format: String,
				default: 'n8n_',
				env: 'N8N_METRICS_PREFIX',
				doc: 'An optional prefix for metric names. Default: n8n_',
			},
			includeDefaultMetrics: {
				format: Boolean,
				default: true,
				env: 'N8N_METRICS_INCLUDE_DEFAULT_METRICS',
				doc: 'Whether to expose default system and node.js metrics. Default: true',
			},
			includeWorkflowIdLabel: {
				format: Boolean,
				default: false,
				env: 'N8N_METRICS_INCLUDE_WORKFLOW_ID_LABEL',
				doc: 'Whether to include a label for the workflow ID on workflow metrics. Default: false',
			},
			includeNodeTypeLabel: {
				format: Boolean,
				default: false,
				env: 'N8N_METRICS_INCLUDE_NODE_TYPE_LABEL',
				doc: 'Whether to include a label for the node type on node metrics. Default: false',
			},
			includeCredentialTypeLabel: {
				format: Boolean,
				default: false,
				env: 'N8N_METRICS_INCLUDE_CREDENTIAL_TYPE_LABEL',
				doc: 'Whether to include a label for the credential type on credential metrics. Default: false',
			},
			includeApiEndpoints: {
				format: Boolean,
				default: false,
				env: 'N8N_METRICS_INCLUDE_API_ENDPOINTS',
				doc: 'Whether to expose metrics for API endpoints. Default: false',
			},
			includeApiPathLabel: {
				format: Boolean,
				default: false,
				env: 'N8N_METRICS_INCLUDE_API_PATH_LABEL',
				doc: 'Whether to include a label for the path of API invocations. Default: false',
			},
			includeApiMethodLabel: {
				format: Boolean,
				default: false,
				env: 'N8N_METRICS_INCLUDE_API_METHOD_LABEL',
				doc: 'Whether to include a label for the HTTP method (GET, POST, ...) of API invocations. Default: false',
			},
			includeApiStatusCodeLabel: {
				format: Boolean,
				default: false,
				env: 'N8N_METRICS_INCLUDE_API_STATUS_CODE_LABEL',
				doc: 'Whether to include a label for the HTTP status code (200, 404, ...) of API invocations. Default: false',
			},
			includeCacheMetrics: {
				format: Boolean,
				default: false,
				env: 'N8N_METRICS_INCLUDE_CACHE_METRICS',
				doc: 'Whether to include metrics for cache hits and misses. Default: false',
			},
			includeMessageEventBusMetrics: {
				format: Boolean,
				default: true,
				env: 'N8N_METRICS_INCLUDE_MESSAGE_EVENT_BUS_METRICS',
				doc: 'Whether to include metrics for events. Default: false',
			},
		},
		rest: {
			format: String,
			default: 'rest',
			env: 'N8N_ENDPOINT_REST',
			doc: 'Path for rest endpoint',
		},
		webhook: {
			format: String,
			default: 'webhook',
			env: 'N8N_ENDPOINT_WEBHOOK',
			doc: 'Path for webhook endpoint',
		},
		webhookWaiting: {
			format: String,
			default: 'webhook-waiting',
			env: 'N8N_ENDPOINT_WEBHOOK_WAIT',
			doc: 'Path for waiting-webhook endpoint',
		},
		webhookTest: {
			format: String,
			default: 'webhook-test',
			env: 'N8N_ENDPOINT_WEBHOOK_TEST',
			doc: 'Path for test-webhook endpoint',
		},
		disableUi: {
			format: Boolean,
			default: false,
			env: 'N8N_DISABLE_UI',
			doc: 'Disable N8N UI (Frontend).',
		},
		disableProductionWebhooksOnMainProcess: {
			format: Boolean,
			default: false,
			env: 'N8N_DISABLE_PRODUCTION_MAIN_PROCESS',
			doc: 'Disable production webhooks from main process. This helps ensures no http traffic load to main process when using webhook-specific processes.',
		},
		skipWebhooksDeregistrationOnShutdown: {
			/**
			 * Longer explanation: n8n de-registers webhooks on shutdown / deactivation
			 * and registers on startup / activation. If we skip
			 * deactivation on shutdown, webhooks will remain active on 3rd party services.
			 * We don't have to worry about startup as it always
			 * checks if webhooks already exist.
			 * If users want to upgrade n8n, it is possible to run
			 * two instances simultaneously without downtime, similar
			 * to blue/green deployment.
			 * WARNING: Trigger nodes (like Cron) will cause duplication
			 * of work, so be aware when using.
			 */
			doc: 'Deregister webhooks on external services only when workflows are deactivated.',
			format: Boolean,
			default: false,
			env: 'N8N_SKIP_WEBHOOK_DEREGISTRATION_SHUTDOWN',
		},
	},

	publicApi: {
		disabled: {
			format: Boolean,
			default: false,
			env: 'N8N_PUBLIC_API_DISABLED',
			doc: 'Whether to disable the Public API',
		},
		path: {
			format: String,
			default: 'api',
			env: 'N8N_PUBLIC_API_ENDPOINT',
			doc: 'Path for the public api endpoints',
		},
		swaggerUi: {
			disabled: {
				format: Boolean,
				default: false,
				env: 'N8N_PUBLIC_API_SWAGGERUI_DISABLED',
				doc: 'Whether to disable the Swagger UI for the Public API',
			},
		},
	},

	workflowTagsDisabled: {
		format: Boolean,
		default: false,
		env: 'N8N_WORKFLOW_TAGS_DISABLED',
		doc: 'Disable workflow tags.',
	},

	userManagement: {
		jwtSecret: {
			doc: 'Set a specific JWT secret (optional - n8n can generate one)', // Generated @ start.ts
			format: String,
			default: '',
			env: 'N8N_USER_MANAGEMENT_JWT_SECRET',
		},
		isInstanceOwnerSetUp: {
			// n8n loads this setting from DB on startup
			doc: "Whether the instance owner's account has been set up",
			format: Boolean,
			default: false,
		},
		emails: {
			mode: {
				doc: 'How to send emails',
				format: ['', 'smtp'] as const,
				default: 'smtp',
				env: 'N8N_EMAIL_MODE',
			},
			smtp: {
				host: {
					doc: 'SMTP server host',
					format: String, // e.g. 'smtp.gmail.com'
					default: '',
					env: 'N8N_SMTP_HOST',
				},
				port: {
					doc: 'SMTP server port',
					format: Number,
					default: 465,
					env: 'N8N_SMTP_PORT',
				},
				secure: {
					doc: 'Whether or not to use SSL for SMTP',
					format: Boolean,
					default: true,
					env: 'N8N_SMTP_SSL',
				},
				auth: {
					user: {
						doc: 'SMTP login username',
						format: String, // e.g.'you@gmail.com'
						default: '',
						env: 'N8N_SMTP_USER',
					},
					pass: {
						doc: 'SMTP login password',
						format: String,
						default: '',
						env: 'N8N_SMTP_PASS',
					},
				},
				sender: {
					doc: 'How to display sender name',
					format: String,
					default: '',
					env: 'N8N_SMTP_SENDER',
				},
			},
			templates: {
				invite: {
					doc: 'Overrides default HTML template for inviting new people (use full path)',
					format: String,
					default: '',
					env: 'N8N_UM_EMAIL_TEMPLATES_INVITE',
				},
				passwordReset: {
					doc: 'Overrides default HTML template for resetting password (use full path)',
					format: String,
					default: '',
					env: 'N8N_UM_EMAIL_TEMPLATES_PWRESET',
				},
			},
		},
		authenticationMethod: {
			doc: 'How to authenticate users (e.g. "email", "ldap", "saml")',
			format: ['email', 'ldap', 'saml'] as const,
			default: 'email',
		},
	},

	externalFrontendHooksUrls: {
		doc: 'URLs to external frontend hooks files, ; separated',
		format: String,
		default: '',
		env: 'EXTERNAL_FRONTEND_HOOKS_URLS',
	},

	externalHookFiles: {
		doc: 'Files containing external hooks. Multiple files can be separated by colon (":")',
		format: String,
		default: '',
		env: 'EXTERNAL_HOOK_FILES',
	},

	nodes: {
		include: {
			doc: 'Nodes to load',
			format: 'nodes-list',
			default: undefined,
			env: 'NODES_INCLUDE',
		},
		exclude: {
			doc: 'Nodes not to load',
			format: 'nodes-list',
			default: undefined,
			env: 'NODES_EXCLUDE',
		},
		errorTriggerType: {
			doc: 'Node Type to use as Error Trigger',
			format: String,
			default: 'n8n-nodes-base.errorTrigger',
			env: 'NODES_ERROR_TRIGGER_TYPE',
		},
		communityPackages: {
			enabled: {
				doc: 'Allows you to disable the usage of community packages for nodes',
				format: Boolean,
				default: true,
				env: 'N8N_COMMUNITY_PACKAGES_ENABLED',
			},
		},
		packagesMissing: {
			// Used to have a persistent list of packages
			doc: 'Contains a comma separated list of packages that failed to load during startup',
			format: String,
			default: '',
		},
	},

	logs: {
		level: {
			doc: 'Log output level',
			format: ['error', 'warn', 'info', 'verbose', 'debug', 'silent'] as const,
			default: 'info',
			env: 'N8N_LOG_LEVEL',
		},
		output: {
			doc: 'Where to output logs. Options are: console, file. Multiple can be separated by comma (",")',
			format: String,
			default: 'console',
			env: 'N8N_LOG_OUTPUT',
		},
		file: {
			fileCountMax: {
				doc: 'Maximum number of files to keep.',
				format: Number,
				default: 100,
				env: 'N8N_LOG_FILE_COUNT_MAX',
			},
			fileSizeMax: {
				doc: 'Maximum size for each log file in MB.',
				format: Number,
				default: 16,
				env: 'N8N_LOG_FILE_SIZE_MAX',
			},
			location: {
				doc: 'Log file location; only used if log output is set to file.',
				format: String,
				default: path.join(UserSettings.getUserN8nFolderPath(), 'logs/n8n.log'),
				env: 'N8N_LOG_FILE_LOCATION',
			},
		},
	},

	versionNotifications: {
		enabled: {
			doc: 'Whether feature is enabled to request notifications about new versions and security updates.',
			format: Boolean,
			default: true,
			env: 'N8N_VERSION_NOTIFICATIONS_ENABLED',
		},
		endpoint: {
			doc: 'Endpoint to retrieve version information from.',
			format: String,
			default: 'https://api.n8n.io/api/versions/',
			env: 'N8N_VERSION_NOTIFICATIONS_ENDPOINT',
		},
		infoUrl: {
			doc: "Url in New Versions Panel with more information on updating one's instance.",
			format: String,
			default: 'https://docs.n8n.io/getting-started/installation/updating.html',
			env: 'N8N_VERSION_NOTIFICATIONS_INFO_URL',
		},
	},

	templates: {
		enabled: {
			doc: 'Whether templates feature is enabled to load workflow templates.',
			format: Boolean,
			default: true,
			env: 'N8N_TEMPLATES_ENABLED',
		},
		host: {
			doc: 'Endpoint host to retrieve workflow templates from endpoints.',
			format: String,
			default: 'https://api.n8n.io/api/',
			env: 'N8N_TEMPLATES_HOST',
		},
	},

	push: {
		backend: {
			format: ['sse', 'websocket'] as const,
			default: 'websocket',
			env: 'N8N_PUSH_BACKEND',
			doc: 'Backend to use for push notifications',
		},
	},

	binaryDataManager: {
		availableModes: {
			format: String,
			default: 'filesystem',
			env: 'N8N_AVAILABLE_BINARY_DATA_MODES',
			doc: 'Available modes of binary data storage, as comma separated strings',
		},
		mode: {
			format: ['default', 'filesystem'] as const,
			default: 'default',
			env: 'N8N_DEFAULT_BINARY_DATA_MODE',
			doc: 'Storage mode for binary data',
		},
		localStoragePath: {
			format: String,
			default: path.join(UserSettings.getUserN8nFolderPath(), 'binaryData'),
			env: 'N8N_BINARY_DATA_STORAGE_PATH',
			doc: 'Path for binary data storage in "filesystem" mode',
		},
	},

	deployment: {
		type: {
			format: String,
			default: 'default',
			env: 'N8N_DEPLOYMENT_TYPE',
		},
	},

	mfa: {
		enabled: {
			format: Boolean,
			default: true,
			doc: 'Whether to enable MFA feature in instance.',
			env: 'N8N_MFA_ENABLED',
		},
	},

	sso: {
		justInTimeProvisioning: {
			format: Boolean,
			default: true,
			doc: 'Whether to automatically create users when they login via SSO.',
		},
		redirectLoginToSso: {
			format: Boolean,
			default: true,
			doc: 'Whether to automatically redirect users from login dialog to initialize SSO flow.',
		},
		saml: {
			loginEnabled: {
				format: Boolean,
				default: false,
				doc: 'Whether to enable SAML SSO.',
			},
			loginLabel: {
				format: String,
				default: '',
			},
		},
		ldap: {
			loginEnabled: {
				format: Boolean,
				default: false,
			},
			loginLabel: {
				format: String,
				default: '',
			},
		},
	},

	hiringBanner: {
		enabled: {
			doc: 'Whether hiring banner in browser console is enabled.',
			format: Boolean,
			default: true,
			env: 'N8N_HIRING_BANNER_ENABLED',
		},
	},

	personalization: {
		enabled: {
			doc: 'Whether personalization is enabled.',
			format: Boolean,
			default: true,
			env: 'N8N_PERSONALIZATION_ENABLED',
		},
	},

	diagnostics: {
		enabled: {
			doc: 'Whether diagnostic mode is enabled.',
			format: Boolean,
			default: true,
			env: 'N8N_DIAGNOSTICS_ENABLED',
		},
		config: {
			posthog: {
				apiKey: {
					doc: 'API key for PostHog',
					format: String,
					default: 'phc_4URIAm1uYfJO7j8kWSe0J8lc8IqnstRLS7Jx8NcakHo',
					env: 'N8N_DIAGNOSTICS_POSTHOG_API_KEY',
				},
				apiHost: {
					doc: 'API host for PostHog',
					format: String,
					default: 'https://ph.n8n.io',
					env: 'N8N_DIAGNOSTICS_POSTHOG_API_HOST',
				},
				disableSessionRecording: {
					doc: 'Disable posthog session recording',
					format: Boolean,
					default: true,
					env: 'N8N_DIAGNOSTICS_POSTHOG_DISABLE_RECORDING',
				},
			},
			sentry: {
				dsn: {
					doc: 'Data source name for error tracking on Sentry',
					format: String,
					default: '',
					env: 'N8N_SENTRY_DSN',
				},
			},
			frontend: {
				doc: 'Diagnostics config for frontend.',
				format: String,
				default: '1zPn9bgWPzlQc0p8Gj1uiK6DOTn;https://telemetry.n8n.io',
				env: 'N8N_DIAGNOSTICS_CONFIG_FRONTEND',
			},
			backend: {
				doc: 'Diagnostics config for backend.',
				format: String,
				default: '1zPn7YoGC3ZXE9zLeTKLuQCB4F6;https://telemetry.n8n.io/v1/batch',
				env: 'N8N_DIAGNOSTICS_CONFIG_BACKEND',
			},
		},
	},

	defaultLocale: {
		doc: 'Default locale for the UI',
		format: String,
		default: 'en',
		env: 'N8N_DEFAULT_LOCALE',
	},

	onboardingCallPrompt: {
		enabled: {
			doc: 'Whether onboarding call prompt feature is available',
			format: Boolean,
			default: true,
			env: 'N8N_ONBOARDING_CALL_PROMPTS_ENABLED',
		},
	},

	license: {
		serverUrl: {
			format: String,
			default: 'https://license.n8n.io/v1',
			env: 'N8N_LICENSE_SERVER_URL',
			doc: 'License server url to retrieve license.',
		},
		autoRenewEnabled: {
			format: Boolean,
			default: true,
			env: 'N8N_LICENSE_AUTO_RENEW_ENABLED',
			doc: 'Whether auto renewal for licenses is enabled.',
		},
		autoRenewOffset: {
			format: Number,
			default: 60 * 60 * 72, // 72 hours
			env: 'N8N_LICENSE_AUTO_RENEW_OFFSET',
			doc: 'How many seconds before expiry a license should get automatically renewed. ',
		},
		activationKey: {
			format: String,
			default: '',
			env: 'N8N_LICENSE_ACTIVATION_KEY',
			doc: 'Activation key to initialize license',
		},
		tenantId: {
			format: Number,
			default: 1,
			env: 'N8N_LICENSE_TENANT_ID',
			doc: 'Tenant id used by the license manager',
		},
		cert: {
			format: String,
			default: '',
			env: 'N8N_LICENSE_CERT',
			doc: 'Ephemeral license certificate',
		},
	},

	hideUsagePage: {
		format: Boolean,
		default: false,
		env: 'N8N_HIDE_USAGE_PAGE',
		doc: 'Hide or show the usage page',
	},

	eventBus: {
		checkUnsentInterval: {
			doc: 'How often (in ms) to check for unsent event messages. Can in rare cases cause a message to be sent twice. 0=disabled',
			format: Number,
			default: 0,
			env: 'N8N_EVENTBUS_CHECKUNSENTINTERVAL',
		},
		logWriter: {
			keepLogCount: {
				doc: 'How many event log files to keep.',
				format: Number,
				default: 3,
				env: 'N8N_EVENTBUS_LOGWRITER_KEEPLOGCOUNT',
			},
			maxFileSizeInKB: {
				doc: 'Maximum size of an event log file before a new one is started.',
				format: Number,
				default: 10240, // 10MB
				env: 'N8N_EVENTBUS_LOGWRITER_MAXFILESIZEINKB',
			},
			logBaseName: {
				doc: 'Basename of the event log file.',
				format: String,
				default: 'n8nEventLog',
				env: 'N8N_EVENTBUS_LOGWRITER_LOGBASENAME',
			},
		},
		crashRecoveryMode: {
			doc: 'Should n8n try to recover execution details after a crash, or just mark pending executions as crashed',
			format: ['simple', 'extensive'] as const,
			default: 'extensive',
			env: 'N8N_EVENTBUS_RECOVERY_MODE',
		},
	},

	redis: {
		prefix: {
			doc: 'Prefix for all n8n related keys',
			format: String,
			default: 'n8n',
			env: 'N8N_REDIS_KEY_PREFIX',
		},
	},

	cache: {
		enabled: {
			doc: 'Whether caching is enabled',
			format: Boolean,
			default: true,
			env: 'N8N_CACHE_ENABLED',
		},
		backend: {
			doc: 'Backend to use for caching',
			format: ['memory', 'redis', 'auto'] as const,
			default: 'auto',
			env: 'N8N_CACHE_BACKEND',
		},
		memory: {
			maxSize: {
				doc: 'Maximum size of memory cache in bytes',
				format: Number,
				default: 3 * 1024 * 1024, // 3 MB
				env: 'N8N_CACHE_MEMORY_MAX_SIZE',
			},
			ttl: {
				doc: 'Time to live for cached items in memory (in ms)',
				format: Number,
				default: 3600 * 1000, // 1 hour
				env: 'N8N_CACHE_MEMORY_TTL',
			},
		},
		redis: {
			prefix: {
				doc: 'Prefix for all cache keys',
				format: String,
				default: 'cache',
				env: 'N8N_CACHE_REDIS_KEY_PREFIX',
			},
			ttl: {
				doc: 'Time to live for cached items in redis (in ms), 0 for no TTL',
				format: Number,
				default: 3600 * 1000, // 1 hour
				env: 'N8N_CACHE_REDIS_TTL',
			},
		},
	},

	ai: {
		enabled: {
			doc: 'Whether AI features are enabled',
			format: Boolean,
			default: false,
			env: 'N8N_AI_ENABLED',
		},
	},

	expression: {
		evaluator: {
			doc: 'Expression evaluator to use',
			format: ['tmpl', 'tournament'] as const,
			default: 'tournament',
			env: 'N8N_EXPRESSION_EVALUATOR',
		},
		reportDifference: {
<<<<<<< HEAD
			doc: 'Expression evaluator to use',
=======
			doc: 'Whether to report differences in the evaluator outputs',
>>>>>>> bf74f09d
			format: Boolean,
			default: false,
			env: 'N8N_EXPRESSION_REPORT_DIFFERENCE',
		},
	},

	sourceControl: {
		defaultKeyPairType: {
			doc: 'Default SSH key type to use when generating SSH keys',
			format: ['rsa', 'ed25519'] as const,
			default: 'ed25519',
			env: 'N8N_SOURCECONTROL_DEFAULT_SSH_KEY_TYPE',
		},
	},
};<|MERGE_RESOLUTION|>--- conflicted
+++ resolved
@@ -1207,11 +1207,7 @@
 			env: 'N8N_EXPRESSION_EVALUATOR',
 		},
 		reportDifference: {
-<<<<<<< HEAD
-			doc: 'Expression evaluator to use',
-=======
 			doc: 'Whether to report differences in the evaluator outputs',
->>>>>>> bf74f09d
 			format: Boolean,
 			default: false,
 			env: 'N8N_EXPRESSION_REPORT_DIFFERENCE',
