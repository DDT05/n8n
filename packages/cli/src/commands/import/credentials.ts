import { Container } from 'typedi';
import { Flags } from '@oclif/core';
import { Cipher } from 'n8n-core';
import fs from 'fs';
import glob from 'fast-glob';
import type { EntityManager } from '@n8n/typeorm';

import * as Db from '@/Db';
import type { User } from '@db/entities/User';
import { SharedCredentials } from '@db/entities/SharedCredentials';
import { CredentialsEntity } from '@db/entities/CredentialsEntity';
import { disableAutoGeneratedIds } from '@db/utils/commandHelpers';
import { BaseCommand } from '../BaseCommand';
import type { ICredentialsEncrypted } from 'n8n-workflow';
import { ApplicationError, jsonParse } from 'n8n-workflow';
import { UM_FIX_INSTRUCTION } from '@/constants';
import { UserRepository } from '@db/repositories/user.repository';
import { ProjectRepository } from '@/databases/repositories/project.repository';

export class ImportCredentialsCommand extends BaseCommand {
	static description = 'Import credentials';

	static examples = [
		'$ n8n import:credentials --input=file.json',
		'$ n8n import:credentials --separate --input=backups/latest/',
		'$ n8n import:credentials --input=file.json --userId=1d64c3d2-85fe-4a83-a649-e446b07b3aae',
		'$ n8n import:credentials --separate --input=backups/latest/ --userId=1d64c3d2-85fe-4a83-a649-e446b07b3aae',
	];

	static flags = {
		help: Flags.help({ char: 'h' }),
		input: Flags.string({
			char: 'i',
			description: 'Input file name or directory if --separate is used',
		}),
		separate: Flags.boolean({
			description: 'Imports *.json files from directory provided by --input',
		}),
		userId: Flags.string({
			description: 'The ID of the user to assign the imported credentials to',
		}),
	};

	private transactionManager: EntityManager;

	async init() {
		disableAutoGeneratedIds(CredentialsEntity);
		await super.init();
	}

	async run(): Promise<void> {
		const { flags } = await this.parse(ImportCredentialsCommand);

		if (!flags.input) {
			this.logger.info('An input file or directory with --input must be provided');
			return;
		}

		if (flags.separate) {
			if (fs.existsSync(flags.input)) {
				if (!fs.lstatSync(flags.input).isDirectory()) {
					this.logger.info('The argument to --input must be a directory');
					return;
				}
			}
		}

		const user = flags.userId ? await this.getAssignee(flags.userId) : await this.getOwner();

		const credentials = await this.readCredentials(flags.input, flags.separate);

		await Db.getConnection().transaction(async (transactionManager) => {
			this.transactionManager = transactionManager;

			const result = await this.checkRelations(credentials, flags.userId);

			if (!result.success) {
				throw new ApplicationError(result.message);
			}

			for (const credential of credentials) {
				await this.storeCredential(credential, user);
			}
		});

		this.reportSuccess(credentials.length);
	}

	async catch(error: Error) {
		this.logger.error(
			'An error occurred while importing credentials. See log messages for details.',
		);
		this.logger.error(error.message);
	}

	private reportSuccess(total: number) {
		this.logger.info(
			`Successfully imported ${total} ${total === 1 ? 'credential.' : 'credentials.'}`,
		);
	}

	private async storeCredential(credential: Partial<CredentialsEntity>, user: User) {
		const result = await this.transactionManager.upsert(CredentialsEntity, credential, ['id']);
<<<<<<< HEAD
		const personalProject = await Container.get(ProjectRepository).getPersonalProjectForUserOrFail(
			user.id,
		);
		await this.transactionManager.upsert(
			SharedCredentials,
			{
				credentialsId: result.identifiers[0].id as string,
				role: 'credential:owner',
				projectId: personalProject.id,
			},
			['credentialsId', 'projectId'],
		);
=======

		const sharingExists = await this.transactionManager.existsBy(SharedCredentials, {
			credentialsId: credential.id,
			role: 'credential:owner',
		});

		if (!sharingExists) {
			await this.transactionManager.upsert(
				SharedCredentials,
				{
					credentialsId: result.identifiers[0].id as string,
					userId: user.id,
					role: 'credential:owner',
				},
				['credentialsId', 'userId'],
			);
		}
>>>>>>> 0ed46711
	}

	private async getOwner() {
		const owner = await Container.get(UserRepository).findOneBy({ role: 'global:owner' });
		if (!owner) {
			throw new ApplicationError(`Failed to find owner. ${UM_FIX_INSTRUCTION}`);
		}

		return owner;
	}

	private async checkRelations(credentials: ICredentialsEncrypted[], userId?: string) {
		if (!userId) {
			return {
				success: true as const,
				message: undefined,
			};
		}

		for (const credential of credentials) {
			if (credential.id === undefined) {
				continue;
			}

			if (!(await this.credentialExists(credential.id))) {
				continue;
			}

			const ownerId = await this.getCredentialOwner(credential.id);
			if (!ownerId) {
				continue;
			}

			if (ownerId !== userId) {
				return {
					success: false as const,
					message: `The credential with id "${credential.id}" is already owned by the user with the id "${ownerId}". It can't be re-owned by the user with the id "${userId}"`,
				};
			}
		}

		return {
			success: true as const,
			message: undefined,
		};
	}

	private async readCredentials(path: string, separate: boolean): Promise<ICredentialsEncrypted[]> {
		const cipher = Container.get(Cipher);

		if (process.platform === 'win32') {
			path = path.replace(/\\/g, '/');
		}

		let credentials: ICredentialsEncrypted[];

		if (separate) {
			const files = await glob('*.json', {
				cwd: path,
				absolute: true,
			});

			credentials = files.map((file) =>
				jsonParse<ICredentialsEncrypted>(fs.readFileSync(file, { encoding: 'utf8' })),
			);
		} else {
			const credentialsUnchecked = jsonParse<ICredentialsEncrypted[]>(
				fs.readFileSync(path, { encoding: 'utf8' }),
			);

			if (!Array.isArray(credentialsUnchecked)) {
				throw new ApplicationError(
					'File does not seem to contain credentials. Make sure the credentials are contained in an array.',
				);
			}

			credentials = credentialsUnchecked;
		}

		return credentials.map((credential) => {
			if (typeof credential.data === 'object') {
				// plain data / decrypted input. Should be encrypted first.
				credential.data = cipher.encrypt(credential.data);
			}

			return credential;
		});
	}

	private async getAssignee(userId: string) {
		const user = await Container.get(UserRepository).findOneBy({ id: userId });

		if (!user) {
			throw new ApplicationError('Failed to find user', { extra: { userId } });
		}

		return user;
	}

	private async getCredentialOwner(credentialsId: string) {
		const sharedCredential = await this.transactionManager.findOneBy(SharedCredentials, {
			credentialsId,
			role: 'credential:owner',
		});

		return sharedCredential?.userId;
	}

	private async credentialExists(credentialId: string) {
		return await this.transactionManager.existsBy(CredentialsEntity, { id: credentialId });
	}
}<|MERGE_RESOLUTION|>--- conflicted
+++ resolved
@@ -101,20 +101,6 @@
 
 	private async storeCredential(credential: Partial<CredentialsEntity>, user: User) {
 		const result = await this.transactionManager.upsert(CredentialsEntity, credential, ['id']);
-<<<<<<< HEAD
-		const personalProject = await Container.get(ProjectRepository).getPersonalProjectForUserOrFail(
-			user.id,
-		);
-		await this.transactionManager.upsert(
-			SharedCredentials,
-			{
-				credentialsId: result.identifiers[0].id as string,
-				role: 'credential:owner',
-				projectId: personalProject.id,
-			},
-			['credentialsId', 'projectId'],
-		);
-=======
 
 		const sharingExists = await this.transactionManager.existsBy(SharedCredentials, {
 			credentialsId: credential.id,
@@ -122,17 +108,20 @@
 		});
 
 		if (!sharingExists) {
+			const personalProject = await Container.get(
+				ProjectRepository,
+			).getPersonalProjectForUserOrFail(user.id);
+
 			await this.transactionManager.upsert(
 				SharedCredentials,
 				{
 					credentialsId: result.identifiers[0].id as string,
-					userId: user.id,
 					role: 'credential:owner',
+					projectId: personalProject.id,
 				},
-				['credentialsId', 'userId'],
+				['credentialsId', 'projectId'],
 			);
 		}
->>>>>>> 0ed46711
 	}
 
 	private async getOwner() {
