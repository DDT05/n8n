import { VariablesRequest } from '@/requests';
<<<<<<< HEAD
import {
	Authorized,
	Delete,
	Get,
	GlobalScope,
	Licensed,
	Patch,
	Post,
	RestController,
} from '@/decorators';
=======
import { Delete, Get, Licensed, Patch, Post, GlobalScope, RestController } from '@/decorators';
>>>>>>> db4a419c
import { VariablesService } from './variables.service.ee';
import { BadRequestError } from '@/errors/response-errors/bad-request.error';
import { NotFoundError } from '@/errors/response-errors/not-found.error';
import { VariableValidationError } from '@/errors/variable-validation.error';
import { VariableCountLimitReachedError } from '@/errors/variable-count-limit-reached.error';

@RestController('/variables')
export class VariablesController {
	constructor(private readonly variablesService: VariablesService) {}

	@Get('/')
	@GlobalScope('variable:list')
	async getVariables() {
		return await this.variablesService.getAllCached();
	}

	@Post('/')
	@Licensed('feat:variables')
	@GlobalScope('variable:create')
	async createVariable(req: VariablesRequest.Create) {
		const variable = req.body;
		delete variable.id;
		try {
			return await this.variablesService.create(variable);
		} catch (error) {
			if (error instanceof VariableCountLimitReachedError) {
				throw new BadRequestError(error.message);
			} else if (error instanceof VariableValidationError) {
				throw new BadRequestError(error.message);
			}
			throw error;
		}
	}

	@Get('/:id')
	@GlobalScope('variable:read')
	async getVariable(req: VariablesRequest.Get) {
		const id = req.params.id;
		const variable = await this.variablesService.getCached(id);
		if (variable === null) {
			throw new NotFoundError(`Variable with id ${req.params.id} not found`);
		}
		return variable;
	}

	@Patch('/:id')
	@Licensed('feat:variables')
	@GlobalScope('variable:update')
	async updateVariable(req: VariablesRequest.Update) {
		const id = req.params.id;
		const variable = req.body;
		delete variable.id;
		try {
			return await this.variablesService.update(id, variable);
		} catch (error) {
			if (error instanceof VariableCountLimitReachedError) {
				throw new BadRequestError(error.message);
			} else if (error instanceof VariableValidationError) {
				throw new BadRequestError(error.message);
			}
			throw error;
		}
	}

	@Delete('/:id(\\w+)')
	@GlobalScope('variable:delete')
	async deleteVariable(req: VariablesRequest.Delete) {
		const id = req.params.id;
		await this.variablesService.delete(id);

		return true;
	}
}<|MERGE_RESOLUTION|>--- conflicted
+++ resolved
@@ -1,18 +1,5 @@
 import { VariablesRequest } from '@/requests';
-<<<<<<< HEAD
-import {
-	Authorized,
-	Delete,
-	Get,
-	GlobalScope,
-	Licensed,
-	Patch,
-	Post,
-	RestController,
-} from '@/decorators';
-=======
-import { Delete, Get, Licensed, Patch, Post, GlobalScope, RestController } from '@/decorators';
->>>>>>> db4a419c
+import { Delete, Get, GlobalScope, Licensed, Patch, Post, RestController } from '@/decorators';
 import { VariablesService } from './variables.service.ee';
 import { BadRequestError } from '@/errors/response-errors/bad-request.error';
 import { NotFoundError } from '@/errors/response-errors/not-found.error';
