--- conflicted
+++ resolved
@@ -108,7 +108,6 @@
     "@oclif/core": "^1.9.3",
     "@oclif/errors": "^1.2.2",
     "@rudderstack/rudder-sdk-node": "1.0.6",
-<<<<<<< HEAD
     "@types/json-diff": "^0.5.1",
     "@types/jsonwebtoken": "^8.5.2",
     "@types/lodash.intersection": "^4.4.7",
@@ -116,8 +115,6 @@
     "@types/shelljs": "^0.8.11",
     "@types/swagger-ui-express": "^4.1.3",
     "@types/yamljs": "^0.2.31",
-=======
->>>>>>> 4ce0fed0
     "axios": "^0.21.1",
     "basic-auth": "^2.0.1",
     "bcryptjs": "^2.4.3",
