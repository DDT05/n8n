--- conflicted
+++ resolved
@@ -156,12 +156,7 @@
 Property overview
 
 - **description** [required]: Describes the node like its name, properties, hooks, ... see `Node Type Description` bellow.
-<<<<<<< HEAD
-- **execute** [optional]: Method get called when the workflow gets executed (once).
-=======
 - **execute** [optional]: Method is called when the workflow gets executed (once).
-- **executeSingle** [optional]: Method is called when the workflow gets executed (once for every item).
->>>>>>> dd0fe2a7
 - **hooks** [optional]: The hook methods.
 - **methods** [optional]: Additional methods. Currently only "loadOptions" exists which allows loading options for parameters from external services
 - **trigger** [optional]: Method is called once when the workflow gets activated.
