import { createWriteStream } from 'fs';
import { basename, dirname } from 'path';
import type { Readable } from 'stream';
import { pipeline } from 'stream/promises';
import { file as tmpFile } from 'tmp-promise';
import ftpClient from 'promise-ftp';
import sftpClient from 'ssh2-sftp-client';
import { BINARY_ENCODING, NodeApiError, NodeConnectionType } from 'n8n-workflow';
import type {
	ICredentialsDecrypted,
	ICredentialTestFunctions,
	IDataObject,
	IExecuteFunctions,
	INodeCredentialTestResult,
	INodeExecutionData,
	INodeType,
	INodeTypeDescription,
	JsonObject,
} from 'n8n-workflow';
import type { FtpCredentialSchema } from '@credentials/Ftp.credentials';
import type { SftpCredentialSchema } from '@credentials/Sftp.credentials';
import { formatPrivateKey, generatePairedItemData } from '@utils/utilities';

interface ReturnFtpItem {
	type: string;
	name: string;
	size: number;
	accessTime: Date;
	modifyTime: Date;
	rights: {
		user: string;
		group: string;
		other: string;
	};
	owner: string | number;
	group: string | number;
	target: string;
	sticky?: boolean;
	path: string;
}

async function callRecursiveList(
	path: string,
	client: sftpClient | ftpClient,
	normalizeFunction: (
		input: ftpClient.ListingElement & sftpClient.FileInfo,
		path: string,
		recursive?: boolean,
	) => void,
) {
	const pathArray: string[] = [path];
	let currentPath = path;
	const directoryItems: sftpClient.FileInfo[] = [];
	let index = 0;

	const prepareAndNormalize = (item: sftpClient.FileInfo) => {
		if (pathArray[index].endsWith('/')) {
			currentPath = `${pathArray[index]}${item.name}`;
		} else {
			currentPath = `${pathArray[index]}/${item.name}`;
		}

		// Is directory
		if (item.type === 'd') {
			// ignore . and .. to prevent infinite loop
			if (item.name === '.' || item.name === '..') {
				return;
			}
			pathArray.push(currentPath);
		}

		normalizeFunction(item as ftpClient.ListingElement & sftpClient.FileInfo, currentPath, true);
		directoryItems.push(item);
	};

	do {
		const returnData: sftpClient.FileInfo[] | Array<string | ftpClient.ListingElement> =
			await client.list(pathArray[index]);

		// @ts-ignore
		returnData.map(prepareAndNormalize);
		index++;
	} while (index <= pathArray.length - 1);

	return directoryItems;
}

async function recursivelyCreateSftpDirs(sftp: sftpClient, path: string) {
	const dirPath = dirname(path);
	const dirExists = await sftp.exists(dirPath);

	if (!dirExists) {
		await sftp.mkdir(dirPath, true);
	}
}

function normalizeSFtpItem(input: sftpClient.FileInfo, path: string, recursive = false) {
	const item = input as unknown as ReturnFtpItem;
	item.accessTime = new Date(input.accessTime);
	item.modifyTime = new Date(input.modifyTime);
	item.path = !recursive ? `${path}${path.endsWith('/') ? '' : '/'}${item.name}` : path;
}

function normalizeFtpItem(input: ftpClient.ListingElement, path: string, recursive = false) {
	const item = input as unknown as ReturnFtpItem;
	item.modifyTime = input.date;
	item.path = !recursive ? `${path}${path.endsWith('/') ? '' : '/'}${item.name}` : path;
	//@ts-ignore
	item.date = undefined;
}

export class Ftp implements INodeType {
	description: INodeTypeDescription = {
		displayName: 'FTP',
		name: 'ftp',
		icon: 'fa:server',
		iconColor: 'dark-blue',
		group: ['input'],
		version: 1,
		subtitle: '={{$parameter["protocol"] + ": " + $parameter["operation"]}}',
		description: 'Transfer files via FTP or SFTP',
		defaults: {
			name: 'FTP',
			color: '#303050',
		},
		inputs: [NodeConnectionType.Main],
		outputs: [NodeConnectionType.Main],
		credentials: [
			{
				// nodelinter-ignore-next-line
				name: 'ftp',
				required: true,
				displayOptions: {
					show: {
						protocol: ['ftp'],
					},
				},
				testedBy: 'ftpConnectionTest',
			},
			{
				// nodelinter-ignore-next-line
				name: 'sftp',
				required: true,
				displayOptions: {
					show: {
						protocol: ['sftp'],
					},
				},
				testedBy: 'sftpConnectionTest',
			},
		],
		properties: [
			{
				displayName: 'Protocol',
				name: 'protocol',
				type: 'options',
				options: [
					{
						name: 'FTP',
						value: 'ftp',
					},
					{
						name: 'SFTP',
						value: 'sftp',
					},
				],
				default: 'ftp',
				description: 'File transfer protocol',
			},
			{
				displayName: 'Operation',
				name: 'operation',
				type: 'options',
				options: [
					{
						name: 'Delete',
						value: 'delete',
						description: 'Delete a file/folder',
						action: 'Delete a file or folder',
					},
					{
						name: 'Download',
						value: 'download',
						description: 'Download a file',
						action: 'Download a file',
					},
					{
						name: 'List',
						value: 'list',
						description: 'List folder content',
						action: 'List folder content',
					},
					{
						name: 'Rename',
						value: 'rename',
						description: 'Rename/move oldPath to newPath',
						action: 'Rename / move a file or folder',
					},
					{
						name: 'Upload',
						value: 'upload',
						description: 'Upload a file',
						action: 'Upload a file',
					},
				],
				default: 'download',
				noDataExpression: true,
			},

			// ----------------------------------
			//         delete
			// ----------------------------------
			{
				displayName: 'Path',
				displayOptions: {
					show: {
						operation: ['delete'],
					},
				},
				name: 'path',
				type: 'string',
				default: '',
				description: 'The file path of the file to delete. Has to contain the full path.',
				placeholder: 'e.g. /public/documents/file-to-delete.txt',
				required: true,
			},

			{
				displayName: 'Options',
				name: 'options',
				type: 'collection',
				placeholder: 'Add option',
				displayOptions: {
					show: {
						operation: ['delete'],
					},
				},
				default: {},
				options: [
					{
						displayName: 'Folder',
						name: 'folder',
						type: 'boolean',
						default: false,
						description: 'Whether folders can be deleted',
					},
					{
						displayName: 'Recursive',
						displayOptions: {
							show: {
								folder: [true],
							},
						},
						name: 'recursive',
						type: 'boolean',
						default: false,
						description: 'Whether to remove all files and directories in target directory',
					},
				],
			},

			// ----------------------------------
			//         download
			// ----------------------------------
			{
				displayName: 'Path',
				displayOptions: {
					show: {
						operation: ['download'],
					},
				},
				name: 'path',
				type: 'string',
				default: '',
				description: 'The file path of the file to download. Has to contain the full path.',
				placeholder: 'e.g. /public/documents/file-to-download.txt',
				required: true,
			},
			{
				displayName: 'Put Output File in Field',
				displayOptions: {
					show: {
						operation: ['download'],
					},
				},
				name: 'binaryPropertyName',
				type: 'string',
				default: 'data',
				hint: 'The name of the output binary field to put the file in',
				required: true,
			},

			// ----------------------------------
			//         rename
			// ----------------------------------
			{
				displayName: 'Old Path',
				displayOptions: {
					show: {
						operation: ['rename'],
					},
				},
				name: 'oldPath',
				type: 'string',
				default: '',
				placeholder: 'e.g. /public/documents/old-file.txt',
				required: true,
			},
			{
				displayName: 'New Path',
				displayOptions: {
					show: {
						operation: ['rename'],
					},
				},
				name: 'newPath',
				type: 'string',
				default: '',
				placeholder: 'e.g. /public/documents/new-file.txt',
				required: true,
			},
			{
				displayName: 'Options',
				name: 'options',
				type: 'collection',
				placeholder: 'Add Field',
				default: {},
				displayOptions: {
					show: {
						operation: ['rename'],
					},
				},
				options: [
					{
						displayName: 'Create Directories',
						name: 'createDirectories',
						type: 'boolean',
						default: false,
						description:
							'Whether to recursively create destination directory when renaming an existing file or folder',
					},
				],
			},

			// ----------------------------------
			//         upload
			// ----------------------------------
			{
				displayName: 'Path',
				displayOptions: {
					show: {
						operation: ['upload'],
					},
				},
				name: 'path',
				type: 'string',
				default: '',
				description: 'The file path of the file to upload. Has to contain the full path.',
				placeholder: 'e.g. /public/documents/file-to-upload.txt',
				required: true,
			},
			{
				displayName: 'Binary File',
				displayOptions: {
					show: {
						operation: ['upload'],
					},
				},
				name: 'binaryData',
				type: 'boolean',
				default: true,
				// eslint-disable-next-line n8n-nodes-base/node-param-description-boolean-without-whether
				description: 'The text content of the file to upload',
			},
			{
				displayName: 'Input Binary Field',
				displayOptions: {
					show: {
						operation: ['upload'],
						binaryData: [true],
					},
				},
				name: 'binaryPropertyName',
				type: 'string',
				default: 'data',
				hint: 'The name of the input binary field containing the file to be written',
				required: true,
			},
			{
				displayName: 'File Content',
				displayOptions: {
					show: {
						operation: ['upload'],
						binaryData: [false],
					},
				},
				name: 'fileContent',
				type: 'string',
				default: '',
				description: 'The text content of the file to upload',
			},

			// ----------------------------------
			//         list
			// ----------------------------------
			{
				displayName: 'Path',
				displayOptions: {
					show: {
						operation: ['list'],
					},
				},
				name: 'path',
				type: 'string',
				default: '/',
				placeholder: 'e.g. /public/folder',
				description: 'Path of directory to list contents of',
				required: true,
			},
			{
				displayName: 'Recursive',
				displayOptions: {
					show: {
						operation: ['list'],
					},
				},
				name: 'recursive',
				type: 'boolean',
				default: false,
				description:
					'Whether to return object representing all directories / objects recursively found within SFTP server',
				required: true,
			},
		],
	};

	methods = {
		credentialTest: {
			async ftpConnectionTest(
				this: ICredentialTestFunctions,
				credential: ICredentialsDecrypted,
			): Promise<INodeCredentialTestResult> {
				const credentials = credential.data as FtpCredentialSchema;
				const ftp = new ftpClient();
				try {
					await ftp.connect({
						host: credentials.host,
						port: credentials.port,
						user: credentials.username,
						password: credentials.password,
					});
				} catch (error) {
					await ftp.end();
					return {
						status: 'Error',
						message: error.message,
					};
				}
				await ftp.end();
				return {
					status: 'OK',
					message: 'Connection successful!',
				};
			},
			async sftpConnectionTest(
				this: ICredentialTestFunctions,
				credential: ICredentialsDecrypted,
			): Promise<INodeCredentialTestResult> {
				const credentials = credential.data as SftpCredentialSchema;
				const sftp = new sftpClient();
				try {
					if (credentials.privateKey) {
						await sftp.connect({
							host: credentials.host,
							port: credentials.port,
							username: credentials.username,
							password: credentials.password || undefined,
							privateKey: formatPrivateKey(credentials.privateKey),
							passphrase: credentials.passphrase,
						});
					} else {
						await sftp.connect({
							host: credentials.host,
							port: credentials.port,
							username: credentials.username,
							password: credentials.password,
						});
					}
				} catch (error) {
					await sftp.end();
					return {
						status: 'Error',
						message: error.message,
					};
				}
				await sftp.end();
				return {
					status: 'OK',
					message: 'Connection successful!',
				};
			},
		},
	};

	async execute(this: IExecuteFunctions): Promise<INodeExecutionData[][]> {
		const items = this.getInputData();
		let returnItems: INodeExecutionData[] = [];
		const operation = this.getNodeParameter('operation', 0);

		const protocol = this.getNodeParameter('protocol', 0) as string;
		const credentials = await this.getCredentials(protocol === 'sftp' ? 'sftp' : 'ftp');

<<<<<<< HEAD
=======
		if (protocol === 'sftp') {
			credentials = await this.getCredentials<ICredentialDataDecryptedObject>('sftp');
		} else {
			credentials = await this.getCredentials<ICredentialDataDecryptedObject>('ftp');
		}
>>>>>>> 402a8b40
		let ftp: ftpClient;
		let sftp: sftpClient;

		try {
			try {
				if (protocol === 'sftp') {
					sftp = new sftpClient();
					if ('privateKey' in credentials && credentials.privateKey) {
						await sftp.connect({
							host: credentials.host,
							port: credentials.port,
							username: credentials.username,
							password: credentials.password || undefined,
							privateKey: formatPrivateKey(credentials.privateKey),
							passphrase: credentials.passphrase,
						});
					} else {
						await sftp.connect({
							host: credentials.host,
							port: credentials.port,
							username: credentials.username,
							password: credentials.password,
						});
					}
				} else {
					ftp = new ftpClient();
					await ftp.connect({
						host: credentials.host,
						port: credentials.port,
						user: credentials.username,
						password: credentials.password,
					});
				}
			} catch (error) {
				if (this.continueOnFail(error)) {
					const pairedItem = generatePairedItemData(items.length);

					return [[{ json: { error: error.message }, pairedItem }]];
				}
				throw error;
			}

			for (let i = 0; i < items.length; i++) {
				try {
					const newItem: INodeExecutionData = {
						json: items[i].json,
						binary: {},
						pairedItem: items[i].pairedItem,
					};

					if (items[i].binary !== undefined && newItem.binary) {
						// Create a shallow copy of the binary data so that the old
						// data references which do not get changed still stay behind
						// but the incoming data does not get changed.
						Object.assign(newItem.binary, items[i].binary);
					}

					items[i] = newItem;

					if (protocol === 'sftp') {
						if (operation === 'list') {
							const path = this.getNodeParameter('path', i) as string;

							const recursive = this.getNodeParameter('recursive', i) as boolean;

							let responseData: sftpClient.FileInfo[];
							if (recursive) {
								responseData = await callRecursiveList(path, sftp!, normalizeSFtpItem);
							} else {
								responseData = await sftp!.list(path);
								responseData.forEach((item) => normalizeSFtpItem(item, path));
							}

							const executionData = this.helpers.constructExecutionMetaData(
								this.helpers.returnJsonArray(responseData as unknown as IDataObject[]),
								{ itemData: { item: i } },
							);
							returnItems = returnItems.concat(executionData);
						}

						if (operation === 'delete') {
							const path = this.getNodeParameter('path', i) as string;
							const options = this.getNodeParameter('options', i);

							if (options.folder === true) {
								await sftp!.rmdir(path, !!options.recursive);
							} else {
								await sftp!.delete(path);
							}
							const executionData = this.helpers.constructExecutionMetaData(
								[{ json: { success: true } }],
								{ itemData: { item: i } },
							);
							returnItems = returnItems.concat(executionData);
						}

						if (operation === 'rename') {
							const oldPath = this.getNodeParameter('oldPath', i) as string;
							const { createDirectories = false } = this.getNodeParameter('options', i) as {
								createDirectories: boolean;
							};
							const newPath = this.getNodeParameter('newPath', i) as string;

							if (createDirectories) {
								await recursivelyCreateSftpDirs(sftp!, newPath);
							}

							await sftp!.rename(oldPath, newPath);
							const executionData = this.helpers.constructExecutionMetaData(
								[{ json: { success: true } }],
								{ itemData: { item: i } },
							);
							returnItems = returnItems.concat(executionData);
						}

						if (operation === 'download') {
							const path = this.getNodeParameter('path', i) as string;
							const binaryFile = await tmpFile({ prefix: 'n8n-sftp-' });
							try {
								await sftp!.get(path, createWriteStream(binaryFile.path));

								const dataPropertyNameDownload = this.getNodeParameter('binaryPropertyName', i);
								const remoteFilePath = this.getNodeParameter('path', i) as string;

								items[i].binary![dataPropertyNameDownload] = await this.nodeHelpers.copyBinaryFile(
									binaryFile.path,
									basename(remoteFilePath),
								);

								const executionData = this.helpers.constructExecutionMetaData(
									this.helpers.returnJsonArray(items[i]),
									{ itemData: { item: i } },
								);
								returnItems = returnItems.concat(executionData);
							} finally {
								await binaryFile.cleanup();
							}
						}

						if (operation === 'upload') {
							const remotePath = this.getNodeParameter('path', i) as string;
							await recursivelyCreateSftpDirs(sftp!, remotePath);

							if (this.getNodeParameter('binaryData', i)) {
								const binaryPropertyName = this.getNodeParameter('binaryPropertyName', i);
								const binaryData = this.helpers.assertBinaryData(i, binaryPropertyName);

								let uploadData: Buffer | Readable;
								if (binaryData.id) {
									uploadData = await this.helpers.getBinaryStream(binaryData.id);
								} else {
									uploadData = Buffer.from(binaryData.data, BINARY_ENCODING);
								}
								await sftp!.put(uploadData, remotePath);
							} else {
								// Is text file
								const buffer = Buffer.from(
									this.getNodeParameter('fileContent', i) as string,
									'utf8',
								);
								await sftp!.put(buffer, remotePath);
							}

							const executionData = this.helpers.constructExecutionMetaData(
								this.helpers.returnJsonArray(items[i]),
								{ itemData: { item: i } },
							);
							returnItems = returnItems.concat(executionData);
						}
					}

					if (protocol === 'ftp') {
						if (operation === 'list') {
							const path = this.getNodeParameter('path', i) as string;

							const recursive = this.getNodeParameter('recursive', i) as boolean;

							let responseData;
							if (recursive) {
								responseData = await callRecursiveList(path, ftp!, normalizeFtpItem);
							} else {
								responseData = await ftp!.list(path);
								responseData.forEach((item) =>
									normalizeFtpItem(item as ftpClient.ListingElement, path),
								);
							}

							const executionData = this.helpers.constructExecutionMetaData(
								this.helpers.returnJsonArray(responseData as unknown as IDataObject[]),
								{ itemData: { item: i } },
							);
							returnItems = returnItems.concat(executionData);
						}

						if (operation === 'delete') {
							const path = this.getNodeParameter('path', i) as string;
							const options = this.getNodeParameter('options', i);

							if (options.folder === true) {
								await ftp!.rmdir(path, !!options.recursive);
							} else {
								await ftp!.delete(path);
							}

							const executionData = this.helpers.constructExecutionMetaData(
								[{ json: { success: true } }],
								{ itemData: { item: i } },
							);
							returnItems = returnItems.concat(executionData);
						}

						if (operation === 'download') {
							const path = this.getNodeParameter('path', i) as string;
							const binaryFile = await tmpFile({ prefix: 'n8n-sftp-' });
							try {
								const stream = await ftp!.get(path);
								await pipeline(stream, createWriteStream(binaryFile.path));

								const dataPropertyNameDownload = this.getNodeParameter('binaryPropertyName', i);
								const remoteFilePath = this.getNodeParameter('path', i) as string;

								items[i].binary![dataPropertyNameDownload] = await this.nodeHelpers.copyBinaryFile(
									binaryFile.path,
									basename(remoteFilePath),
								);

								const executionData = this.helpers.constructExecutionMetaData(
									this.helpers.returnJsonArray(items[i]),
									{ itemData: { item: i } },
								);
								returnItems = returnItems.concat(executionData);
							} finally {
								await binaryFile.cleanup();
							}
						}

						if (operation === 'rename') {
							const oldPath = this.getNodeParameter('oldPath', i) as string;

							const newPath = this.getNodeParameter('newPath', i) as string;

							await ftp!.rename(oldPath, newPath);
							const executionData = this.helpers.constructExecutionMetaData(
								[{ json: { success: true } }],
								{ itemData: { item: i } },
							);
							returnItems = returnItems.concat(executionData);
						}

						if (operation === 'upload') {
							const remotePath = this.getNodeParameter('path', i) as string;
							const fileName = basename(remotePath);
							const dirPath = remotePath.replace(fileName, '');

							if (this.getNodeParameter('binaryData', i)) {
								const binaryPropertyName = this.getNodeParameter('binaryPropertyName', i);
								const binaryData = this.helpers.assertBinaryData(i, binaryPropertyName);

								let uploadData: Buffer | Readable;
								if (binaryData.id) {
									uploadData = await this.helpers.getBinaryStream(binaryData.id);
								} else {
									uploadData = Buffer.from(binaryData.data, BINARY_ENCODING);
								}

								try {
									await ftp!.put(uploadData, remotePath);
								} catch (error) {
									if (error.code === 553) {
										// Create directory
										await ftp!.mkdir(dirPath, true);
										await ftp!.put(uploadData, remotePath);
									} else {
										throw new NodeApiError(this.getNode(), error as JsonObject);
									}
								}
							} else {
								// Is text file
								const buffer = Buffer.from(
									this.getNodeParameter('fileContent', i) as string,
									'utf8',
								);
								try {
									await ftp!.put(buffer, remotePath);
								} catch (error) {
									if (error.code === 553) {
										// Create directory
										await ftp!.mkdir(dirPath, true);
										await ftp!.put(buffer, remotePath);
									} else {
										throw new NodeApiError(this.getNode(), error as JsonObject);
									}
								}
							}
							const executionData = this.helpers.constructExecutionMetaData(
								this.helpers.returnJsonArray(items[i]),
								{ itemData: { item: i } },
							);
							returnItems = returnItems.concat(executionData);
						}
					}
				} catch (error) {
					if (this.continueOnFail(error)) {
						returnItems.push({ json: { error: error.message }, pairedItem: { item: i } });
						continue;
					}

					throw error;
				}
			}

			if (protocol === 'sftp') {
				await sftp!.end();
			} else {
				await ftp!.end();
			}
		} catch (error) {
			if (protocol === 'sftp') {
				await sftp!.end();
			} else {
				await ftp!.end();
			}
			throw error;
		}

		return [returnItems];
	}
}<|MERGE_RESOLUTION|>--- conflicted
+++ resolved
@@ -510,14 +510,6 @@
 		const protocol = this.getNodeParameter('protocol', 0) as string;
 		const credentials = await this.getCredentials(protocol === 'sftp' ? 'sftp' : 'ftp');
 
-<<<<<<< HEAD
-=======
-		if (protocol === 'sftp') {
-			credentials = await this.getCredentials<ICredentialDataDecryptedObject>('sftp');
-		} else {
-			credentials = await this.getCredentials<ICredentialDataDecryptedObject>('ftp');
-		}
->>>>>>> 402a8b40
 		let ftp: ftpClient;
 		let sftp: sftpClient;
 
