import type {
	IDataObject,
	IHookFunctions,
	ILoadOptionsFunctions,
	INodePropertyOptions,
	INodeType,
	INodeTypeDescription,
	IWebhookFunctions,
	IWebhookResponseData,
} from 'n8n-workflow';

import { lonescaleApiRequest } from './GenericFunctions';

export class LoneScaleTrigger implements INodeType {
	description: INodeTypeDescription = {
		displayName: 'LoneScale Trigger',
		name: 'loneScaleTrigger',
		icon: 'file:lonescale-logo.svg',
		group: ['trigger'],
		version: 1,
		description: 'Trigger LoneScale Workflow',
		defaults: {
			name: 'LoneScale Trigger',
		},
		inputs: [],
		outputs: ['main'],
		credentials: [
			{
				name: 'loneScaleApi',
				required: true,
			},
		],
		webhooks: [
			{
				name: 'default',
				httpMethod: 'POST',
				responseMode: 'onReceived',
				path: 'webhook',
			},
		],
<<<<<<< HEAD
		allowLocalhost: true,
=======
		allowLocalhost: false,
>>>>>>> 2298e75f
		properties: [
			{
				// eslint-disable-next-line n8n-nodes-base/node-param-display-name-wrong-for-dynamic-options
				displayName: 'Workflow Name',
				name: 'workflow',
				type: 'options',
				noDataExpression: true,
				typeOptions: {
					loadOptionsMethod: 'getWorkflows',
				},
				default: '',
				// eslint-disable-next-line n8n-nodes-base/node-param-description-missing-final-period, n8n-nodes-base/node-param-description-wrong-for-dynamic-options
				description: 'Select one workflow. Choose from the list',
				required: true,
			},
		],
	};

	methods = {
		loadOptions: {
			async getWorkflows(this: ILoadOptionsFunctions): Promise<INodePropertyOptions[]> {
				const data = await lonescaleApiRequest.call(this, 'GET', '/workflows');
				return (data as Array<{ title: string; id: string }>)?.map((d) => ({
					name: d.title,
					value: d.id,
				}));
			},
		},
	};

	webhookMethods = {
		default: {
			async checkExists(this: IHookFunctions): Promise<boolean> {
				const webhookData = this.getWorkflowStaticData('node');
				const webhookUrl = this.getNodeWebhookUrl('default');
				const workflowId = this.getNodeParameter('workflow') as string;
				const webhook = await lonescaleApiRequest.call(
					this,
					'GET',
					`/workflows/${workflowId}/hook?type=n8n`,
				);
				if (webhook.target_url === webhookUrl) {
					webhookData.webhookId = webhook.webhook_id;
					return true;
				}
				return false;
			},
			async create(this: IHookFunctions): Promise<boolean> {
				const webhookUrl = this.getNodeWebhookUrl('default');
				const webhookData = this.getWorkflowStaticData('node');
				const workflowId = this.getNodeParameter('workflow') as string;
				const body: IDataObject = {
					type: 'n8n',
					target_url: webhookUrl,
				};
				const webhook = await lonescaleApiRequest.call(
					this,
					'POST',
					`/workflows/${workflowId}/hook`,
					body,
				);
				webhookData.webhookId = webhook.webhook_id;
				return true;
			},
			async delete(this: IHookFunctions): Promise<boolean> {
				const webhookData = this.getWorkflowStaticData('node');
				try {
					await lonescaleApiRequest.call(
						this,
						'DELETE',
						`/workflows/${webhookData.webhookId}/hook?type=n8n`,
					);
				} catch (error) {
					return false;
				}
				delete webhookData.webhookId;
				return true;
			},
		},
	};

	async webhook(this: IWebhookFunctions): Promise<IWebhookResponseData> {
		const req = this.getRequestObject();

		return {
			workflowData: [this.helpers.returnJsonArray(req.body)],
		};
	}
}<|MERGE_RESOLUTION|>--- conflicted
+++ resolved
@@ -38,11 +38,6 @@
 				path: 'webhook',
 			},
 		],
-<<<<<<< HEAD
-		allowLocalhost: true,
-=======
-		allowLocalhost: false,
->>>>>>> 2298e75f
 		properties: [
 			{
 				// eslint-disable-next-line n8n-nodes-base/node-param-display-name-wrong-for-dynamic-options
